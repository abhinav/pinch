--- conflicted
+++ resolved
@@ -10,27 +10,17 @@
 
   , ReadResult(..)
 
-<<<<<<< HEAD
   , ServiceName(..)
-=======
   , ThriftResult(..)
->>>>>>> 6028b693
   ) where
 
-import           Data.Hashable          (Hashable (..))
-import           Data.String            (IsString (..))
-import           Data.Typeable          (Typeable)
+import           Data.Hashable            (Hashable (..))
+import           Data.String              (IsString (..))
+import           Data.Typeable            (Typeable)
 
-import qualified Data.Text              as T
+import qualified Data.Text                as T
 
 import           Pinch.Internal.Message
-<<<<<<< HEAD
-import           Pinch.Protocol         (Protocol, deserializeMessage',
-                                         serializeMessage)
-import           Pinch.Transport        (Connection, ReadResult (..), Transport)
-
-import qualified Pinch.Transport        as Transport
-=======
 import           Pinch.Internal.Pinchable (Pinchable, Tag)
 import           Pinch.Internal.TType     (TStruct)
 import           Pinch.Protocol           (Protocol, deserializeMessage',
@@ -39,7 +29,6 @@
                                            Transport)
 
 import qualified Pinch.Transport          as Transport
->>>>>>> 6028b693
 
 -- | A bi-directional channel to read/write Thrift messages.
 data Channel = Channel
@@ -65,14 +54,14 @@
 writeMessage :: Channel -> Message -> IO ()
 writeMessage chan msg = Transport.writeMessage (cTransportOut chan) $ serializeMessage (cProtocolOut chan) msg
 
-<<<<<<< HEAD
 
 newtype ServiceName = ServiceName T.Text
   deriving (Typeable, Eq, Hashable)
 
 instance IsString ServiceName where
   fromString = ServiceName . T.pack
-=======
+
+
 -- | The Result datatype for a Thrift Service Method.
 class (Pinchable a, Tag a ~ TStruct) => ThriftResult a where
   -- | The Haskell type returned when the Thrift call succeeds.
@@ -80,5 +69,4 @@
   -- | Tries to extract the result from a Thrift call. If the call threw any
   -- of the Thrift exceptions declared for this Thrift service method,
   -- the corresponding Haskell excpetions is thrown using `throwIO`.
-  unwrap :: a -> IO (ResultType a)
->>>>>>> 6028b693
+  unwrap :: a -> IO (ResultType a)